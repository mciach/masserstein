--- conflicted
+++ resolved
@@ -156,17 +156,10 @@
         This function solves linear program describing optimal transport of signal between the experimental 
         spectrum and the list of theoretical (reference) spectra. 
         Two auxiliary points are introduced in order to remove noise from the experimental spectrum
-<<<<<<< HEAD
         and from the combination of theoretical (reference) spectra, as described by Domżał et al., 2022. 
         Transport of signal between the two auxiliary points is allowed (with cost equal to penalty + penalty_th),
         however, it is not optimal so it never occurs. Mathematically, this formulation is equivalent to the one 
         implemented in dualdeconv3 and both give the same results up to roundoff errors.
-=======
-        and from the combination of theoretical (reference) spectra. 
-        Transport of signal between the two auxiliary points is explicitly forbidden.
-        Mathematically, this formulation is equivalent to the one implemented in dualdeconv4
-        and both give the same results up to roundoff errors.
->>>>>>> e3806ea1
 
         _____
         Parameters:
